--- conflicted
+++ resolved
@@ -230,14 +230,9 @@
     parser.add_argument('--output_csv', default='evaluation_results', help='Output CSV filename')
     parser.add_argument('--output_npz', default='evaluation_results', help='Output NPZ filename')
     parser.add_argument('--batch_size', type=int, default=100, help='Batch size for processing (default: 100)')
-<<<<<<< HEAD
     parser.add_argument('--eval_type', default='random', help='Type of evaluation: model, model_with_ef1_repair, random, rr, or ece (default: random)')
     parser.add_argument('--model_config', type=str, default=None, help='Path to model config file (required if eval_type is model or model_with_ef1_repair)')
     parser.add_argument('--ef1_repair_max_passes', type=int, default=10, help='Max passes for EF1 quick repair (default: 10)')
-=======
-    parser.add_argument('--eval_type', default='random', help='Type of evaluation: model, random, round robin (rr), or envy cycle elimination (ece) (default: random)')
-    parser.add_argument('--model_config', type=str, default=None, help='Path to model config file (required if eval_type is model)')
->>>>>>> b9efe042
     args = parser.parse_args()
 
     if not args.data_file.endswith('.npz'):

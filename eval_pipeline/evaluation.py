--- conflicted
+++ resolved
@@ -4,11 +4,7 @@
 from tqdm import tqdm
 from utils.calculations import calculate_agent_bundle_values, is_envy_free, is_ef1, is_efx, utility_sum, nash_welfare
 from utils.calculations import calculate_agent_bundle_values_batch, is_envy_free_batch, utility_sum_batch, nash_welfare_batch, is_ef1_batch, is_efx_batch
-<<<<<<< HEAD
-from utils.inference import get_model_allocations_batch, get_random_allocations_batch, get_rr_allocations_batch, get_rr_allocations_batch_old, get_ece_allocations_batch, get_crr_allocations_batch
-=======
-from utils.inference import get_model_allocations_batch, get_random_allocations_batch, get_rr_allocations_batch, get_rr_allocations_batch_old, get_crr_allocations_batch, get_ece_allocations_batch, get_max_util_allocations_batch, get_max_nash_allocations_batch
->>>>>>> 8a9cf913
+from utils.inference import get_model_allocations_batch, get_random_allocations_batch, get_rr_allocations_batch, get_rr_allocations_batch_old, get_ece_allocations_batch, get_crr_allocations_batch, get_max_util_allocations_batch, get_max_nash_allocations_batch
 from utils.load_model import load_model
 import time
 
@@ -144,12 +140,9 @@
         elif eval_type == 'ece':
             batch_allocations = get_ece_allocations_batch(batch_matrices)
             # ECE generates 1 allocation per matrix (like RR), no averaging needed
-<<<<<<< HEAD
         elif eval_type == 'crr':
             batch_allocations = get_crr_allocations_batch(batch_matrices)
             # C-RR generates 1 allocation per matrix
-        else:  # random
-=======
         elif eval_type == 'max_util':
             batch_allocations = get_max_util_allocations_batch(batch_matrices)
             # MaxUtil generates 1 allocation per matrix
@@ -171,7 +164,6 @@
                 batch_allocations, batch_matrices, max_passes=ef1_repair_max_passes
             )
         elif eval_type == 'random':
->>>>>>> 8a9cf913
             batch_allocations = get_random_allocations_batch(batch_matrices)
             # since we are generating 5 allocations per matrix for random and rr, we need to repeat the max values and valuation matrices
             batch_nash_max = np.repeat(batch_nash_max, 5)
@@ -272,11 +264,7 @@
     parser.add_argument('--output_csv', default='evaluation_results', help='Output CSV filename')
     parser.add_argument('--output_npz', default='evaluation_results', help='Output NPZ filename')
     parser.add_argument('--batch_size', type=int, default=100, help='Batch size for processing (default: 100)')
-<<<<<<< HEAD
-    parser.add_argument('--eval_type', default='random', help='Type of evaluation: model, model_with_ef1_repair, random, rr, ece, or crr (default: random)')
-=======
-    parser.add_argument('--eval_type', default='random', help='Type of evaluation: model, model_with_ef1_repair, random, rr, ece, max_util, max_util_with_ef1_repair, max_nash, or max_nash_with_ef1_repair (default: random)')
->>>>>>> 8a9cf913
+    parser.add_argument('--eval_type', default='random', help='Type of evaluation: model, model_with_ef1_repair, random, rr, ece, crr, max_util, max_util_with_ef1_repair, max_nash, or max_nash_with_ef1_repair (default: random)')
     parser.add_argument('--model_config', type=str, default=None, help='Path to model config file (required if eval_type is model or model_with_ef1_repair)')
     parser.add_argument('--ef1_repair_max_passes', type=int, default=10, help='Max passes for EF1 quick repair (default: 10)')
     parser.add_argument('--max_samples', type=int, default=None, help='Maximum number of samples to evaluate (default: all)')

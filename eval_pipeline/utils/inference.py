--- conflicted
+++ resolved
@@ -599,246 +599,6 @@
     return allocation_matrices
 
 
-<<<<<<< HEAD
-# -------------------------
-# C-RR (Welfare-Constrained Round Robin) Functions
-# -------------------------
-
-def _um_total_value_with_fixed_gurobi(
-    V: np.ndarray,
-    quotas: List[int],
-    fixed_pairs: List[Tuple[int, int]],
-    time_limit: float = 10.0
-) -> Optional[float]:
-    """
-    Return the maximum total utility value achievable with fixed assignments.
-    Uses Gurobi to solve the assignment problem.
-    """
-    n, m = V.shape
-    quotas_rem = quotas[:]
-    assigned_items = set()
-    sum_fixed = 0.0
-
-    # Apply fixed assignments
-    for i, o in fixed_pairs:
-        if o in assigned_items or quotas_rem[i] <= 0:
-            return None
-        quotas_rem[i] -= 1
-        assigned_items.add(o)
-        sum_fixed += float(V[i, o])
-
-    remaining_items = [o for o in range(m) if o not in assigned_items]
-    F = len(remaining_items)
-
-    if F == 0:
-        return sum_fixed if sum(quotas_rem) == 0 else None
-    if any(q < 0 for q in quotas_rem) or sum(quotas_rem) != F:
-        return None
-
-    # Build Gurobi model
-    try:
-        model = gp.Model("um_completion")
-        model.setParam('OutputFlag', 0)
-        model.setParam('TimeLimit', time_limit)
-
-        # Binary allocation variables
-        x = model.addVars(n, F, vtype=GRB.BINARY, name="x")
-
-        # Each remaining item assigned to exactly one agent
-        for j_idx in range(F):
-            model.addConstr(gp.quicksum(x[i, j_idx] for i in range(n)) == 1)
-
-        # Each agent gets exactly their remaining quota
-        for i in range(n):
-            model.addConstr(
-                gp.quicksum(x[i, j_idx] for j_idx in range(F)) == quotas_rem[i]
-            )
-
-        # Objective: Maximize total utility
-        obj = gp.quicksum(
-            V[i, remaining_items[j_idx]] * x[i, j_idx]
-            for i in range(n)
-            for j_idx in range(F)
-        )
-        model.setObjective(obj, GRB.MAXIMIZE)
-
-        model.optimize()
-
-        if model.status == GRB.OPTIMAL:
-            return sum_fixed + model.objVal
-        else:
-            return None
-
-    except Exception as e:
-        print(f"Gurobi error: {e}")
-        return None
-
-
-def _equivalence_classes_for_agent(V_row: np.ndarray, tol: float = 1e-12) -> List[List[int]]:
-    """Turn a valuation row into equivalence classes in descending order."""
-    m = V_row.shape[0]
-    order = sorted(range(m), key=lambda o: (-float(V_row[o]), o))
-    classes: List[List[int]] = []
-    if m == 0:
-        return classes
-    current = [order[0]]
-    for prev, cur in zip(order, order[1:]):
-        if abs(float(V_row[prev]) - float(V_row[cur])) <= tol:
-            current.append(cur)
-        else:
-            classes.append(current)
-            current = [cur]
-    classes.append(current)
-    return classes
-
-
-def _constrained_round_robin_single(
-    V: np.ndarray,
-    welfare: str = "um",
-    tol: float = 1e-8,
-    gurobi_time_limit: float = 10.0
-) -> Tuple[List[Tuple[int, int]], np.ndarray]:
-    """Single instance of W-CRR (Welfare-Constrained Round Robin) algorithm."""
-    assert V.ndim == 2
-    n, m = V.shape
-    assert n >= 1 and m >= 1
-
-    # Balanced quotas
-    base = m // n
-    r = m % n
-    quotas = [base + (1 if i < r else 0) for i in range(n)]
-
-    # Precompute UM* value (w*) if needed
-    if welfare == "um":
-        w_star = _um_total_value_with_fixed_gurobi(V, quotas, [], gurobi_time_limit)
-        if w_star is None:
-            raise RuntimeError("UM oracle: baseline allocation infeasible with balanced quotas.")
-    elif welfare == "none":
-        w_star = None
-    else:
-        raise ValueError("welfare must be 'um' or 'none'.")
-
-    # Build equivalence class lists (descending)
-    pref_classes: List[List[List[int]]] = [
-        _equivalence_classes_for_agent(V[i, :]) for i in range(n)
-    ]
-    top_idx = [0 for _ in range(n)]
-
-    # State
-    assigned_count = [0] * n
-    assigned_items = set()
-    picks: List[Tuple[int, int]] = []
-
-    def active_agents() -> List[int]:
-        out = []
-        for i in range(n):
-            if assigned_count[i] >= quotas[i]:
-                continue
-            k = top_idx[i]
-            while k < len(pref_classes[i]) and all(o in assigned_items for o in pref_classes[i][k]):
-                k += 1
-            if k < len(pref_classes[i]):
-                out.append(i)
-        return out
-
-    def current_top_available(i: int) -> List[int]:
-        k = top_idx[i]
-        while k < len(pref_classes[i]) and all(o in assigned_items for o in pref_classes[i][k]):
-            k += 1
-        if k >= len(pref_classes[i]):
-            return []
-        return [o for o in pref_classes[i][k] if o not in assigned_items]
-
-    # Main loop
-    while len(assigned_items) < m:
-        N_active = active_agents()
-        if not N_active:
-            raise RuntimeError("CRR got stuck: no active agents although items remain.")
-
-        min_count = min(assigned_count[i] for i in N_active)
-        N_min = sorted([i for i in N_active if assigned_count[i] == min_count])
-
-        chosen: Optional[Tuple[int, int]] = None
-
-        for i in N_min:
-            top_items = current_top_available(i)
-            if not top_items:
-                continue
-            for o in top_items:
-                if welfare == "none":
-                    chosen = (i, o)
-                    break
-                else:
-                    val = _um_total_value_with_fixed_gurobi(
-                        V, quotas, picks + [(i, o)], gurobi_time_limit
-                    )
-                    if val is not None and val >= (w_star - tol * max(1.0, abs(w_star))):
-                        chosen = (i, o)
-                        break
-            if chosen is not None:
-                break
-
-        if chosen is not None:
-            i, o = chosen
-            picks.append((i, o))
-            assigned_items.add(o)
-            assigned_count[i] += 1
-            continue
-
-        for i in N_min:
-            if top_idx[i] < len(pref_classes[i]):
-                top_idx[i] += 1
-
-    # Build assignment matrix
-    X = np.zeros_like(V, dtype=np.int64)
-    for i, o in picks:
-        X[i, o] = 1
-
-    return picks, X
-
-
-def get_crr_allocations_batch(
-    valuation_matrices: np.ndarray,
-    welfare: str = "um",
-    tol: float = 1e-8,
-    gurobi_time_limit: float = 10.0,
-    verbose: bool = False
-) -> np.ndarray:
-    """
-    Generate W-CRR allocations for a batch of valuation matrices.
-
-    Args:
-        valuation_matrices: (N, n_agents, m_items) - batch of valuation matrices
-        welfare: 'um' (utilitarian-maximal) or 'none' (no welfare constraint)
-        tol: numerical tolerance for equality checks
-        gurobi_time_limit: time limit for each Gurobi solve (seconds)
-        verbose: print progress
-
-    Returns:
-        allocation_matrices: (N, n_agents, m_items) - batch of allocation matrices
-    """
-    assert valuation_matrices.ndim == 3, "Expected (N, n_agents, m_items) shape"
-    N, n_agents, m_items = valuation_matrices.shape
-
-    allocation_matrices = np.zeros((N, n_agents, m_items), dtype=np.int64)
-
-    for batch_idx in range(N):
-        if verbose and (batch_idx + 1) % 10 == 0:
-            print(f"Processing {batch_idx + 1}/{N}...")
-
-        V = valuation_matrices[batch_idx]
-        try:
-            _, X = _constrained_round_robin_single(
-                V, welfare=welfare, tol=tol,
-                gurobi_time_limit=gurobi_time_limit
-            )
-            allocation_matrices[batch_idx] = X
-        except Exception as e:
-            if verbose:
-                print(f"Error processing batch {batch_idx}: {e}")
-            # Return zero allocation for failed instances
-            allocation_matrices[batch_idx] = np.zeros((n_agents, m_items), dtype=np.int64)
-=======
 def get_max_util_allocations(valuation_matrix):
     """Generate max utilitarian welfare allocation (greedy: each item to highest-valuing agent)"""
     n_agents, m_items = valuation_matrix.shape
@@ -884,6 +644,5 @@
 
     for i in range(N):
         allocation_matrices[i] = get_max_nash_allocation(valuation_matrices[i])
->>>>>>> 8a9cf913
 
     return allocation_matrices
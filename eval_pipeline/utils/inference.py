import numpy as np
import torch

def get_model_allocations(model, valuation_matrix):
    """Get model allocations for a given valuation matrix"""
    # Placeholder for model allocations

    # Convert valuation_matrix to tensor
    valuation_tensor = torch.tensor(valuation_matrix, dtype=torch.float32)

    allocation_matrix = np.zeros_like(valuation_matrix)
    return allocation_matrix

def get_model_allocations_batch(model, valuation_matrices, apply_ef1_repair=False,
                                ef1_repair_params=None):
    """Get model allocations for a batch of valuation matrices with optional EF1 repair.

    Args:
        model: Trained FATransformer model
        valuation_matrices: (N, n_agents, m_items) valuation matrices
        apply_ef1_repair: Whether to apply EF1 quick repair post-processing
        ef1_repair_params: Dict of parameters for EF1 repair (e.g., {'max_passes': 10})

    Returns:
        Allocation matrices of shape (N, n_agents, m_items)
    """
    N, n_agents, m_items = valuation_matrices.shape
    allocation_matrices = np.zeros((N, n_agents, m_items), dtype=int)
    device = torch.device("cuda" if torch.cuda.is_available() else "cpu")

    # Convert valuation_matrices to tensor
    valuation_tensors = torch.tensor(valuation_matrices, dtype=torch.float32).to(device)

    allocation_tensors = model(valuation_tensors)

    # max across rows
    max_indices = torch.argmax(allocation_tensors, dim=2)

    #convert to allocation matrices
    allocation_matrices = torch.zeros_like(allocation_tensors)
    allocation_matrices.scatter_(2, max_indices.unsqueeze(2), 1)

    # transpose to (N, n_agents, m_items)
    allocation_matrices = allocation_matrices.transpose(1, 2).cpu().numpy()

    # Apply EF1 quick repair if requested
    if apply_ef1_repair:
        from utils.ef1_repair import ef1_quick_repair_batch
        ef1_repair_params = ef1_repair_params or {}
        allocation_matrices = ef1_quick_repair_batch(
            allocation_matrices, valuation_matrices, **ef1_repair_params
        )

    return allocation_matrices

def get_random_allocations(valuation_matrix):
    """Generate random allocation matrix ensuring each item goes to exactly one agent"""
    
    n_agents, m_items = valuation_matrix.shape
    allocation_matrix = np.zeros((n_agents, m_items), dtype=int)
    
    for item in range(m_items):
        agent = np.random.randint(0, n_agents)
        allocation_matrix[agent][item] = 1

    return allocation_matrix

def get_random_allocations_batch(valuation_matrices):
    """Generate random allocation matrices for a batch of valuation matrices"""
    
    N, n_agents, m_items = valuation_matrices.shape
    # We want generate 5 random allocations for each matrix
    N = N * 5
    allocation_matrices = np.zeros((N, n_agents, m_items), dtype=int)
    
    # Generate random assignments and set in one go
    random_agents = np.random.randint(0, n_agents, size=(N, m_items))

    
    allocation_matrices[np.arange(N)[:, None], random_agents, np.arange(m_items)] = 1
    return allocation_matrices

def get_rr_allocations(valuation_matrix):
    """Generate round-robin allocation matrix"""
    
    n_agents, m_items = valuation_matrix.shape
    allocation_matrix = np.zeros((n_agents, m_items), dtype=int)
    
    for item in range(m_items):
        agent = item % n_agents
        allocation_matrix[agent][item] = 1

    return allocation_matrix

def get_rr_allocations_batch(valuation_matrices, n_permutations=5):
    """Generate round-robin allocations with random agent orders and vectorized operations"""
    N, n_agents, m_items = valuation_matrices.shape
    
    # Pre-sort item preferences for all agents (descending order)
    sorted_preferences = np.argsort(-valuation_matrices, axis=2)  # (N, n_agents, m_items)
    
    all_allocations = []
    
    for perm in range(n_permutations):
        # Generate random agent orders for each matrix
        agent_orders = np.array([np.random.permutation(n_agents) for _ in range(N)])  # (N, n_agents)
        
        # Create round-robin schedule (repeat agent order until all items assigned)
        schedule_length = m_items
        schedule = np.tile(agent_orders, (1, (m_items // n_agents) + 1))[:, :schedule_length]  # (N, m_items)
        
        # Initialize allocations and tracking
        allocation_matrices = np.zeros((N, n_agents, m_items), dtype=int)
        taken_items = np.zeros((N, m_items), dtype=bool)  # Track taken items per matrix
        agent_pref_idx = np.zeros((N, n_agents), dtype=int)  # Track preference index per agent
        
        # Round-robin picking
        for pick_round in range(schedule_length):
            # Get current picking agents for each matrix
            current_agents = schedule[:, pick_round]  # (N,)
            
            # Find next available item for each current agent
            valid_matrices = np.arange(N)
            
            for i in range(N):
                agent = current_agents[i]
                
                # Find next available item in this agent's preference list
                while agent_pref_idx[i, agent] < m_items:
                    preferred_item = sorted_preferences[i, agent, agent_pref_idx[i, agent]]
                    
                    if not taken_items[i, preferred_item]:
                        # Assign item to agent
                        allocation_matrices[i, agent, preferred_item] = 1
                        taken_items[i, preferred_item] = True
                        agent_pref_idx[i, agent] += 1
                        break
                    
                    agent_pref_idx[i, agent] += 1
        
        all_allocations.append(allocation_matrices)
    
    # Stack all permutations: (N*n_permutations, n_agents, m_items)
    return np.concatenate(all_allocations, axis=0)

def get_rr_allocations_batch_old(valuation_matrices, n_permutations=5):
    """Generate round-robin allocations with random agent orders"""
    N, n_agents, m_items = valuation_matrices.shape
    allocation_matrices = np.zeros((N, n_agents, m_items), dtype=int)
    
    for i in range(N):
        for _ in range(n_permutations):
            # for now don't randomize agent order
            agent_order = np.arange(n_agents)

            # assign each agent their most preferred available item in round-robin fashion, until all items are assigned
            taken_items = set()
            while len(taken_items) < m_items:
                for agent in agent_order:
                    # get agent's preferences sorted by valuation
                    preferences = np.argsort(-valuation_matrices[i][agent])
                    for item in preferences:
                        if item not in taken_items:
                            allocation_matrices[i][agent][item] = 1
                            taken_items.add(item)
                            break

    return allocation_matrices

<<<<<<< HEAD
import numpy as np
import gurobipy as gp
from gurobipy import GRB
from typing import List, Tuple, Dict, Optional

# -------------------------
# UM oracle using Gurobi 
# -------------------------
def _um_total_value_with_fixed_gurobi(
    V: np.ndarray,
    quotas: List[int],
    fixed_pairs: List[Tuple[int, int]],
    time_limit: float = 10.0
) -> Optional[float]:
    """
    Return the maximum total utility value achievable with fixed assignments.
    Uses your Gurobi pattern from best_nash_welfare.
    """
    n, m = V.shape
    quotas_rem = quotas[:]
    assigned_items = set()
    sum_fixed = 0.0

    # Apply fixed assignments
    for i, o in fixed_pairs:
        if o in assigned_items or quotas_rem[i] <= 0:
            return None
        quotas_rem[i] -= 1
        assigned_items.add(o)
        sum_fixed += float(V[i, o])

    remaining_items = [o for o in range(m) if o not in assigned_items]
    F = len(remaining_items)
    
    if F == 0:
        return sum_fixed if sum(quotas_rem) == 0 else None
    if any(q < 0 for q in quotas_rem) or sum(quotas_rem) != F:
        return None

    # Build Gurobi model (following your pattern)
    try:
        model = gp.Model("um_completion")
        model.setParam('OutputFlag', 0)
        model.setParam('TimeLimit', time_limit)
        
        # Binary allocation variables
        x = model.addVars(n, F, vtype=GRB.BINARY, name="x")
        
        # Each remaining item assigned to exactly one agent
        for j_idx in range(F):
            model.addConstr(gp.quicksum(x[i, j_idx] for i in range(n)) == 1)
        
        # Each agent gets exactly their remaining quota
        for i in range(n):
            model.addConstr(
                gp.quicksum(x[i, j_idx] for j_idx in range(F)) == quotas_rem[i]
            )
        
        # Objective: Maximize total utility
        obj = gp.quicksum(
            V[i, remaining_items[j_idx]] * x[i, j_idx] 
            for i in range(n) 
            for j_idx in range(F)
        )
        model.setObjective(obj, GRB.MAXIMIZE)
        
        model.optimize()
        
        if model.status == GRB.OPTIMAL:
            return sum_fixed + model.objVal
        else:
            return None
            
    except Exception as e:
        print(f"Gurobi error: {e}")
        return None


# -------------------------
# Preference handling (equivalence classes)
# -------------------------
def _equivalence_classes_for_agent(V_row: np.ndarray, tol: float = 1e-12) -> List[List[int]]:
    """Turn a valuation row into equivalence classes in descending order."""
    m = V_row.shape[0]
    order = sorted(range(m), key=lambda o: (-float(V_row[o]), o))
    classes: List[List[int]] = []
    if m == 0:
        return classes
    current = [order[0]]
    for prev, cur in zip(order, order[1:]):
        if abs(float(V_row[prev]) - float(V_row[cur])) <= tol:
            current.append(cur)
        else:
            classes.append(current)
            current = [cur]
    classes.append(current)
    return classes


# -------------------------
# Single instance W-CRR
# -------------------------
def _constrained_round_robin_single(
    V: np.ndarray,
    welfare: str = "um",
    tol: float = 1e-8,
    gurobi_time_limit: float = 10.0
) -> Tuple[List[Tuple[int, int]], np.ndarray]:
    """Single instance of W-CRR algorithm."""
    assert V.ndim == 2
    n, m = V.shape
    assert n >= 1 and m >= 1

    # Balanced quotas
    base = m // n
    r = m % n
    quotas = [base + (1 if i < r else 0) for i in range(n)]

    # Precompute UM* value (w*) if needed
    if welfare == "um":
        w_star = _um_total_value_with_fixed_gurobi(V, quotas, [], gurobi_time_limit)
        if w_star is None:
            raise RuntimeError("UM oracle: baseline allocation infeasible with balanced quotas.")
    elif welfare == "none":
        w_star = None
    else:
        raise ValueError("welfare must be 'um' or 'none'.")

    # Build equivalence class lists (descending)
    pref_classes: List[List[List[int]]] = [
        _equivalence_classes_for_agent(V[i, :]) for i in range(n)
    ]
    top_idx = [0 for _ in range(n)]

    # State
    assigned_count = [0] * n
    assigned_items = set()
    picks: List[Tuple[int, int]] = []

    def active_agents() -> List[int]:
        out = []
        for i in range(n):
            if assigned_count[i] >= quotas[i]:
                continue
            k = top_idx[i]
            while k < len(pref_classes[i]) and all(o in assigned_items for o in pref_classes[i][k]):
                k += 1
            if k < len(pref_classes[i]):
                out.append(i)
        return out

    def current_top_available(i: int) -> List[int]:
        k = top_idx[i]
        while k < len(pref_classes[i]) and all(o in assigned_items for o in pref_classes[i][k]):
            k += 1
        if k >= len(pref_classes[i]):
            return []
        return [o for o in pref_classes[i][k] if o not in assigned_items]

    # Main loop
    while len(assigned_items) < m:
        N_active = active_agents()
        if not N_active:
            raise RuntimeError("CRR got stuck: no active agents although items remain.")
        
        min_count = min(assigned_count[i] for i in N_active)
        N_min = sorted([i for i in N_active if assigned_count[i] == min_count])

        chosen: Optional[Tuple[int, int]] = None

        for i in N_min:
            top_items = current_top_available(i)
            if not top_items:
                continue
            for o in top_items:
                if welfare == "none":
                    chosen = (i, o)
                    break
                else:
                    val = _um_total_value_with_fixed_gurobi(
                        V, quotas, picks + [(i, o)], gurobi_time_limit
                    )
                    if val is not None and val >= (w_star - tol * max(1.0, abs(w_star))):
                        chosen = (i, o)
                        break
            if chosen is not None:
                break

        if chosen is not None:
            i, o = chosen
            picks.append((i, o))
            assigned_items.add(o)
            assigned_count[i] += 1
            continue

        for i in N_min:
            if top_idx[i] < len(pref_classes[i]):
                top_idx[i] += 1

    # Build assignment matrix
    X = np.zeros_like(V, dtype=np.int64)
    for i, o in picks:
        X[i, o] = 1

    return picks, X


# -------------------------
# Batched W-CRR (following RR pattern)
# -------------------------
def get_crr_allocations_batch(
    valuation_matrices: np.ndarray,
    welfare: str = "um",
    tol: float = 1e-8,
    gurobi_time_limit: float = 10.0,
    verbose: bool = False
) -> np.ndarray:
    """
    Generate W-CRR allocations for a batch of valuation matrices.
    Follows the pattern of your get_rr_allocations_batch function.
    
    Args:
        valuation_matrices: (N, n_agents, m_items) - batch of valuation matrices
        welfare: 'um' (utilitarian-maximal) or 'none' (no welfare constraint)
        tol: numerical tolerance for equality checks
        gurobi_time_limit: time limit for each Gurobi solve (seconds)
        verbose: print progress
    
    Returns:
        allocation_matrices: (N, n_agents, m_items) - batch of allocation matrices
    """
    assert valuation_matrices.ndim == 3, "Expected (N, n_agents, m_items) shape"
    N, n_agents, m_items = valuation_matrices.shape
    
    allocation_matrices = np.zeros((N, n_agents, m_items), dtype=np.int64)
    
    for batch_idx in range(N):
        if verbose and (batch_idx + 1) % 10 == 0:
            print(f"Processing {batch_idx + 1}/{N}...")
            
        V = valuation_matrices[batch_idx]
        try:
            _, X = _constrained_round_robin_single(
                V, welfare=welfare, tol=tol, 
                gurobi_time_limit=gurobi_time_limit
            )
            allocation_matrices[batch_idx] = X
        except Exception as e:
            if verbose:
                print(f"Error processing batch {batch_idx}: {e}")
            # Return zero allocation for failed instances
            allocation_matrices[batch_idx] = np.zeros((n_agents, m_items), dtype=np.int64)
    
    return allocation_matrices
=======

def build_envy_graph(valuation_matrix, agent_bundles):
    """
    Build directed envy graph where edge i->j means agent i envies agent j.

    Args:
        valuation_matrix: (n_agents, m_items) numpy array
        agent_bundles: list of sets, agent_bundles[i] = set of items agent i has

    Returns:
        envy_graph: dict mapping agent -> list of agents they envy
    """
    n_agents = valuation_matrix.shape[0]

    # Compute bundle values
    bundle_values = {}
    for i in range(n_agents):
        bundle_values[i] = {}
        for j in range(n_agents):
            bundle_values[i][j] = sum(valuation_matrix[i][item]
                                     for item in agent_bundles[j])

    # Build envy graph
    envy_graph = {i: [] for i in range(n_agents)}
    for i in range(n_agents):
        for j in range(n_agents):
            if i != j and bundle_values[i][j] > bundle_values[i][i]:
                envy_graph[i].append(j)

    return envy_graph


def detect_and_remove_cycle(envy_graph, agent_bundles):
    """
    Detect a cycle in the envy graph and remove it via cyclic bundle exchange.

    Uses DFS to find a cycle, then rotates bundles along the cycle.

    Args:
        envy_graph: dict mapping agent -> list of envied agents
        agent_bundles: list of sets (modified in place)

    Returns:
        bool: True if a cycle was found and removed, False if no cycle exists
    """
    n_agents = len(envy_graph)
    visited = set()
    rec_stack = set()

    def dfs(node, path):
        """DFS to find cycle. Returns cycle as list if found, None otherwise."""
        if node in rec_stack:
            # Found cycle - extract it
            cycle_start = path.index(node)
            return path[cycle_start:]

        if node in visited:
            return None

        visited.add(node)
        rec_stack.add(node)
        path.append(node)

        for neighbor in envy_graph[node]:
            cycle = dfs(neighbor, path)
            if cycle:
                return cycle

        rec_stack.remove(node)
        path.pop()
        return None

    # Try to find a cycle starting from each node
    for start_node in range(n_agents):
        if start_node not in visited:
            cycle = dfs(start_node, [])
            if cycle:
                # Remove cycle by rotating bundles
                # If cycle is [a, b, c], then a gets b's bundle, b gets c's, c gets a's
                temp_bundle = agent_bundles[cycle[0]].copy()
                for i in range(len(cycle) - 1):
                    agent_bundles[cycle[i]] = agent_bundles[cycle[i + 1]].copy()
                agent_bundles[cycle[-1]] = temp_bundle

                return True

    return False


def get_ece_allocation(valuation_matrix):
    """
    Envy Cycle Elimination algorithm for single valuation matrix.

    Maintains EF1 property at every step by:
    1. Assigning items in order (0, 1, 2, ..., m-1)
    2. Detecting and removing envy cycles when needed
    3. Giving each item to an unenvied agent

    Args:
        valuation_matrix: (n_agents, m_items) numpy array

    Returns:
        allocation_matrix: (n_agents, m_items) binary allocation (EF1 guaranteed)
    """
    n_agents, m_items = valuation_matrix.shape
    allocation_matrix = np.zeros((n_agents, m_items), dtype=int)

    # Initialize agent bundles (list of sets)
    agent_bundles = [set() for _ in range(n_agents)]

    # Process items in order (arbitrary ordering: 0, 1, 2, ..., m-1)
    for item_idx in range(m_items):
        # Build envy graph based on current allocations
        envy_graph = build_envy_graph(valuation_matrix, agent_bundles)

        # Find unenvied agents (nodes with no incoming edges)
        envied_agents = set()
        for agent, envies_list in envy_graph.items():
            envied_agents.update(envies_list)

        unenvied_agents = [i for i in range(n_agents) if i not in envied_agents]

        # If no unenvied agent, remove cycles until one exists
        while len(unenvied_agents) == 0:
            cycle_removed = detect_and_remove_cycle(envy_graph, agent_bundles)
            if not cycle_removed:
                # Safety: shouldn't happen, but fallback to agent 0
                unenvied_agents = [0]
                break

            # Update allocation matrix to reflect swapped bundles
            allocation_matrix = np.zeros((n_agents, m_items), dtype=int)
            for agent_idx, bundle in enumerate(agent_bundles):
                for item in bundle:
                    allocation_matrix[agent_idx][item] = 1

            # Rebuild envy graph after cycle removal
            envy_graph = build_envy_graph(valuation_matrix, agent_bundles)

            # Recompute unenvied agents
            envied_agents = set()
            for agent, envies_list in envy_graph.items():
                envied_agents.update(envies_list)
            unenvied_agents = [i for i in range(n_agents) if i not in envied_agents]

        # Pick an unenvied agent (tie-break by smallest index for determinism)
        selected_agent = min(unenvied_agents)

        # Allocate item to selected agent
        allocation_matrix[selected_agent][item_idx] = 1
        agent_bundles[selected_agent].add(item_idx)

    return allocation_matrix


def get_ece_allocations_batch(valuation_matrices):
    """
    Generate ECE allocations for a batch of valuation matrices.

    Args:
        valuation_matrices: (N, n_agents, m_items) numpy array

    Returns:
        allocation_matrices: (N, n_agents, m_items) binary allocations (EF1 guaranteed)
    """
    N, n_agents, m_items = valuation_matrices.shape
    allocation_matrices = np.zeros((N, n_agents, m_items), dtype=int)

    # Loop over batch (ECE is sequential, hard to vectorize)
    for i in range(N):
        allocation_matrices[i] = get_ece_allocation(valuation_matrices[i])

    return allocation_matrices


def get_max_util_allocations(valuation_matrix):
    """Generate max utilitarian welfare allocation (greedy: each item to highest-valuing agent)"""
    n_agents, m_items = valuation_matrix.shape
    allocation_matrix = np.zeros((n_agents, m_items), dtype=int)

    # Assign each item to the agent that values it most
    best_agents = np.argmax(valuation_matrix, axis=0)  # shape: (m_items,)
    allocation_matrix[best_agents, np.arange(m_items)] = 1

    return allocation_matrix


def get_max_util_allocations_batch(valuation_matrices):
    """Batch version for max utilitarian welfare allocations"""
    N, n_agents, m_items = valuation_matrices.shape
    allocation_matrices = np.zeros((N, n_agents, m_items), dtype=int)

    # Vectorized: for each matrix, find argmax across agents for each item
    best_agents = np.argmax(valuation_matrices, axis=1)  # shape: (N, m_items)

    # Use advanced indexing to set the allocations
    batch_indices = np.arange(N)[:, None]
    item_indices = np.arange(m_items)
    allocation_matrices[batch_indices, best_agents, item_indices] = 1

    return allocation_matrices


def get_max_nash_allocation(valuation_matrix):
    """Generate max Nash welfare allocation using Gurobi LP with PWL approximation"""
    from utils.max_utility import best_nash_welfare
    _, allocation = best_nash_welfare(valuation_matrix, return_allocation=True)
    return allocation


def get_max_nash_allocations_batch(valuation_matrices):
    """Batch version for max Nash welfare allocations.

    Note: This is slow as it requires solving a MIP for each matrix.
    """
    N, n_agents, m_items = valuation_matrices.shape
    allocation_matrices = np.zeros((N, n_agents, m_items), dtype=int)

    for i in range(N):
        allocation_matrices[i] = get_max_nash_allocation(valuation_matrices[i])

    return allocation_matrices
>>>>>>> d18e02c4
<|MERGE_RESOLUTION|>--- conflicted
+++ resolved
@@ -167,14 +167,12 @@
 
     return allocation_matrices
 
-<<<<<<< HEAD
-import numpy as np
 import gurobipy as gp
 from gurobipy import GRB
 from typing import List, Tuple, Dict, Optional
 
 # -------------------------
-# UM oracle using Gurobi 
+# UM oracle using Gurobi
 # -------------------------
 def _um_total_value_with_fixed_gurobi(
     V: np.ndarray,
@@ -201,7 +199,7 @@
 
     remaining_items = [o for o in range(m) if o not in assigned_items]
     F = len(remaining_items)
-    
+
     if F == 0:
         return sum_fixed if sum(quotas_rem) == 0 else None
     if any(q < 0 for q in quotas_rem) or sum(quotas_rem) != F:
@@ -212,35 +210,35 @@
         model = gp.Model("um_completion")
         model.setParam('OutputFlag', 0)
         model.setParam('TimeLimit', time_limit)
-        
+
         # Binary allocation variables
         x = model.addVars(n, F, vtype=GRB.BINARY, name="x")
-        
+
         # Each remaining item assigned to exactly one agent
         for j_idx in range(F):
             model.addConstr(gp.quicksum(x[i, j_idx] for i in range(n)) == 1)
-        
+
         # Each agent gets exactly their remaining quota
         for i in range(n):
             model.addConstr(
                 gp.quicksum(x[i, j_idx] for j_idx in range(F)) == quotas_rem[i]
             )
-        
+
         # Objective: Maximize total utility
         obj = gp.quicksum(
-            V[i, remaining_items[j_idx]] * x[i, j_idx] 
-            for i in range(n) 
+            V[i, remaining_items[j_idx]] * x[i, j_idx]
+            for i in range(n)
             for j_idx in range(F)
         )
         model.setObjective(obj, GRB.MAXIMIZE)
-        
+
         model.optimize()
-        
+
         if model.status == GRB.OPTIMAL:
             return sum_fixed + model.objVal
         else:
             return None
-            
+
     except Exception as e:
         print(f"Gurobi error: {e}")
         return None
@@ -332,7 +330,7 @@
         N_active = active_agents()
         if not N_active:
             raise RuntimeError("CRR got stuck: no active agents although items remain.")
-        
+
         min_count = min(assigned_count[i] for i in N_active)
         N_min = sorted([i for i in N_active if assigned_count[i] == min_count])
 
@@ -388,30 +386,30 @@
     """
     Generate W-CRR allocations for a batch of valuation matrices.
     Follows the pattern of your get_rr_allocations_batch function.
-    
+
     Args:
         valuation_matrices: (N, n_agents, m_items) - batch of valuation matrices
         welfare: 'um' (utilitarian-maximal) or 'none' (no welfare constraint)
         tol: numerical tolerance for equality checks
         gurobi_time_limit: time limit for each Gurobi solve (seconds)
         verbose: print progress
-    
+
     Returns:
         allocation_matrices: (N, n_agents, m_items) - batch of allocation matrices
     """
     assert valuation_matrices.ndim == 3, "Expected (N, n_agents, m_items) shape"
     N, n_agents, m_items = valuation_matrices.shape
-    
+
     allocation_matrices = np.zeros((N, n_agents, m_items), dtype=np.int64)
-    
+
     for batch_idx in range(N):
         if verbose and (batch_idx + 1) % 10 == 0:
             print(f"Processing {batch_idx + 1}/{N}...")
-            
+
         V = valuation_matrices[batch_idx]
         try:
             _, X = _constrained_round_robin_single(
-                V, welfare=welfare, tol=tol, 
+                V, welfare=welfare, tol=tol,
                 gurobi_time_limit=gurobi_time_limit
             )
             allocation_matrices[batch_idx] = X
@@ -420,9 +418,9 @@
                 print(f"Error processing batch {batch_idx}: {e}")
             # Return zero allocation for failed instances
             allocation_matrices[batch_idx] = np.zeros((n_agents, m_items), dtype=np.int64)
-    
+
     return allocation_matrices
-=======
+
 
 def build_envy_graph(valuation_matrix, agent_bundles):
     """
@@ -644,5 +642,4 @@
     for i in range(N):
         allocation_matrices[i] = get_max_nash_allocation(valuation_matrices[i])
 
-    return allocation_matrices
->>>>>>> d18e02c4
+    return allocation_matrices
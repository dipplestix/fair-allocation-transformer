# FairFormer: A Transformer for Discrete Fair Division

<<<<<<< HEAD
This repository contains the research code for **FairFormer**, a transformer-based neural architecture that learns to produce fair and efficient allocations for discrete fair division problems. The model implements a two-tower, symmetry-aware transformer design described in our working paper (in preparation for AAMAS 2026).
=======
![FairFormer mascot](ff.png)

This repository contains the research code accompanying the working paper
"FairFormer: A transformer architecture for discrete fair division". The model
implements the two-tower, symmetry-aware transformer described in the draft
AAMAS 2026 submission and provides utilities for computing Nash welfare during
training.
>>>>>>> a6c9b638

## Table of Contents

1. [Quick Start](#quick-start)
2. [Fair Division Problem](#fair-division-problem)
3. [Architecture](#architecture)
4. [Installation](#installation)
5. [Model Variants](#model-variants)
6. [Training](#training)
7. [Evaluation Pipeline](#evaluation-pipeline)
8. [API Reference](#api-reference)
9. [Fairness Metrics](#fairness-metrics)
10. [Project Structure](#project-structure)
11. [Troubleshooting](#troubleshooting)
12. [Citation](#citation)
13. [License](#license)

---

## Quick Start

Get started in 5 minutes:

```bash
# Clone and install
git clone https://github.com/dipplestix/fair-allocation-transformer.git
cd fair-allocation-transformer
python -m venv .venv
source .venv/bin/activate  # On Windows: .venv\Scripts\activate
pip install -e .

# Run a simple example
python -c "
import torch
from fatransformer import FATransformer, get_nash_welfare

# Create model for 10 agents, 20 items
model = FATransformer(n=10, m=20, d_model=256, num_heads=8, num_output_layers=2)

# Generate random valuations and compute allocation
valuations = torch.rand(4, 10, 20)  # batch of 4
allocations = model(valuations)
nw = get_nash_welfare(valuations, allocations)
print(f'Nash Welfare: {nw.item():.4f}')
"
```

---

## Fair Division Problem

**Problem**: Allocate `m` indivisible items among `n` agents with heterogeneous valuations.

**Input**: Valuation matrix `V ∈ R^(n×m)` where `V[i,j]` = agent `i`'s value for item `j`

**Output**: Allocation matrix `A ∈ [0,1]^(m×n)` where `A[j,i]` = probability item `j` goes to agent `i`
- Each row sums to 1 (each item allocated to exactly one agent)
- Fractional allocations represent lottery distributions

**Objective**: Maximize Nash welfare (geometric mean of agent utilities) while learning patterns from data.

### Why Neural Networks?

Traditional fair division algorithms (MNW, round-robin) are:
- Computationally expensive for large instances
- Don't generalize across problem sizes
- Can't leverage patterns in valuation distributions

FairFormer learns to produce high-welfare allocations efficiently through:
- Amortized inference (fast at test time)
- Pattern recognition in valuation structures
- Differentiable allocation via softmax with temperature annealing

---

## Architecture

### Two-Tower Design

FairFormer uses a symmetric two-tower architecture that respects the problem's symmetries:

```
Valuation Matrix (n × m)
         ↓
    ┌────┴────┐
    ↓         ↓
Agent Tower  Item Tower
(n × d)      (m × d)
    ↓         ↓
Self-Attn   Self-Attn
    ↓         ↓
    └────┬────┘
         ↓
   Cross Attention
         ↓
   Output Layers
         ↓
Softmax (temperature)
         ↓
  Allocation (m × n)
```

**Key design principles**:

1. **Agent Tower**: Projects each agent's valuation vector → embedding, applies self-attention
2. **Item Tower**: Projects each item's valuation vector (across agents) → embedding, applies self-attention
3. **Cross Attention**: Items attend to agents to compute allocation scores
4. **Temperature Annealing**: Starts with smooth softmax (exploration), anneals to near-discrete (exploitation)

### Attention Blocks

- **FASelfAttentionBlock**: RMSNorm → Multi-Head Attention → GLU (Gated Linear Unit)
- **FACrossAttentionBlock**: Separate normalization for queries and keys/values
- **GLU**: SiLU-gated feedforward (8/3 expansion ratio)

### Temperature Annealing

During training:
- `initial_temperature=1.0`: Smooth distributions, easier gradients
- Gradually decrease temperature
- `final_temperature=0.01`: Near one-hot allocations (eval mode)

This balances exploration (learning) with exploitation (discrete allocations).

---

## Installation

### Requirements
- Python 3.10+
- PyTorch 2.1+
- CUDA 12.x (optional, for GPU acceleration)

### Method 1: pip install (recommended)

```bash
pip install -e .
```

### Method 2: uv (fast dependency resolution)

```bash
uv sync
```

### Dependencies

Core dependencies (from `pyproject.toml`):
- `torch>=2.8.0` - Neural network framework
- `numpy>=2.3.2` - Numerical operations
- `wandb>=0.22.0` - Experiment tracking
- `gurobipy>=12.0.3` - Optimal welfare computation (eval)
- `tqdm>=4.67.1` - Progress bars
- `matplotlib`, `pandas`, `scipy` - Visualization and analysis

### Verify Installation

```bash
python -c "from fatransformer import FATransformer; print('✓ Installation successful')"
```

---

## Model Variants

FairFormer includes two variants - use the **standard** version for most applications.

### Standard FATransformer (Recommended)

**File**: `fatransformer/fatransformer.py`

**When to use**: Default choice for all fair division problems

**Features**:
- Linear projections for agent/item embeddings
- Proven performance on benchmarks
- Simpler, faster, more stable

**Import**:
```python
from fatransformer import FATransformer
```

### Exchangeable FATransformer (Experimental)

**File**: `fatransformer/fatransformer_exchangeable.py`

**When to use**: Research on permutation equivariance, experimental only

**Features**:
- `ExchangeableLayer` with pooling operations (row/column/global mean/min/max)
- Bilinear output layer (dot product of item & agent embeddings)
- Enforces stricter equivariance properties

**Import**:
```python
from fatransformer import FATransformerExchangeable
```

**Note**: The exchangeable variant is currently experimental. The standard FATransformer typically achieves better performance and training stability.

### Comparison Table

| Feature | Standard | Exchangeable |
|---------|----------|--------------|
| Projection layers | Linear | ExchangeableLayer |
| Output layer | Linear | Bilinear |
| Performance | ✓ Proven | Experimental |
| Training stability | ✓ High | Variable |
| Equivariance guarantees | Empirical | Theoretical |
| Recommended use | Production | Research |

---

## Training

### Hyperparameter Sweep with Weights & Biases

The recommended way to train FairFormer is using Bayesian optimization via W&B:

```bash
# 1. Create sweep
python training/bayesian_sweep.py --create --project my-fa-project

# 2. Launch agent (copy sweep ID from step 1)
wandb agent <entity/project>/<sweep_id>

# Or combine both steps
python training/bayesian_sweep.py --run-agent --project my-fa-project
```

### Sweep Configuration

The sweep (defined in `bayesian_sweep.py`) optimizes:

**Architecture**:
- `d_model`: 768 (fixed for this sweep)
- `num_heads`: [4, 8, 12, 16]
- `num_output_layers`: [1, 2, 3, 4, 5]
- `dropout`: [0.0, 0.01]

**Training**:
- `lr`: log-uniform [3e-5, 3e-4]
- `weight_decay`: log-uniform [1e-5, 5e-2]
- `batch_size`: [512, 1024, 2048]
- `steps`: 20000

**Temperature**:
- `initial_temperature`: [0.5, 2.0]
- `final_temperature`: log-uniform [0.001, 0.01]

**Early stopping**:
- `patience`: 20 steps
- `min_delta`: 1e-5

### Training Loop

Each run:
1. Generates random valuation matrices
2. Computes allocations via forward pass
3. Calculates Nash welfare (optimization objective)
4. Backpropagates `-nash_welfare` (maximize welfare = minimize negative welfare)
5. Clips gradients (norm=1.0)
6. Logs to W&B: loss, Nash welfare, learning rate

### Monitoring Training

W&B dashboard shows:
- Nash welfare over time (primary metric)
- Learning rate schedule (cosine annealing)
- Early stopping triggers

### Manual Training

For custom training loops, see `training/bayesian_sweep.py` `train()` function as template. For interactive experimentation, see notebooks in `notebooks/training/`.

---

## Evaluation Pipeline

The `eval_pipeline/` directory provides comprehensive fairness evaluation. See [`eval_pipeline/README.md`](eval_pipeline/README.md) for detailed documentation.

### Workflow

```
1. Generate Dataset → 2. Evaluate Model → 3. Summarize Results
   (generate_dataset.py)  (evaluation.py)     (summarize_results.py)
```

### Step 1: Generate Dataset

Create valuation matrices with precomputed optimal welfare:

```bash
cd eval_pipeline
python generate_dataset.py --agents 10 --items 14 --num_matrices 100000
```

**Output**: `10_14_100000_dataset.npz` containing:
- `matrices`: Valuation matrices (100000 × 10 × 14)
- `nash_welfare`: Optimal Nash welfare (computed via Gurobi)
- `util_welfare`: Optimal utilitarian welfare
- Timing statistics (`.csv` and `.txt`)

### Step 2: Evaluate Model

Run model inference and compute fairness metrics:

```bash
python evaluation.py 10_14_100000_dataset.npz \
  --eval_type model \
  --model_config my_model_config.json \
  --batch_size 100
```

**Model config** (`my_model_config.json`):
```json
{
  "model_name": "fatransformer_v1",
  "model_weight_path": "../models/fatransformer_10_14.pt",
  "model_def_path": "../fatransformer/fatransformer.py",
  "model_class_def": "FATransformer",
  "n": 10,
  "m": 14,
  "d_model": 768,
  "num_heads": 12,
  "num_output_layers": 4,
  "initial_temperature": 1.0,
  "final_temperature": 0.01
}
```

**Output**: CSV with columns:
- `matrix_id`, `num_agents`, `num_items`
- `envy_free`, `ef1`, `efx` (boolean fairness properties)
- `utility_sum`, `nash_welfare` (allocation quality)
- `fraction_util_welfare`, `fraction_nash_welfare` (efficiency ratios vs optimal)
- `inference_time`

### Step 3: Summarize Results

Aggregate statistics across evaluation runs:

```bash
python summarize_results.py --folder results/ --inference_types model random
```

**Output**: Summary statistics (mean, std, median) for:
- Fairness property rates (% EF, EF1, EFx)
- Welfare metrics
- Efficiency fractions

### Baselines

Compare against:
- `--eval_type random`: Random allocations
- `--eval_type rr`: Round-robin allocations

### Auto-Run Multiple Evaluations

```bash
python auto_run_evals.py datasets/ \
  --num_agents_list 10 \
  --num_items_list 10 14 20 \
  --num_matrices_list 10000 \
  --eval_type model \
  --model_config config.json
```

---

## API Reference

### FATransformer

```python
class FATransformer(
    n: int,                          # Number of agents
    m: int,                          # Number of items
    d_model: int,                    # Embedding dimension
    num_heads: int,                  # Attention heads
    num_output_layers: int = 1,      # Output transformer layers
    dropout: float = 0.0,            # Dropout rate
    initial_temperature: float = 1.0,# Starting softmax temperature
    final_temperature: float = 0.01  # Eval mode temperature
)
```

**Methods**:

- `forward(x: torch.Tensor) -> torch.Tensor`
  - Input: `x` of shape `(batch, n, m)` - valuation matrices
  - Output: `(batch, m, n)` - allocation probabilities
  - Handles variable `m` via padding (if `m < self.m`)

- `update_temperature(temperature: float)`
  - Manually set softmax temperature (used during training)

- `eval()`
  - Sets model to eval mode and temperature to `final_temperature`

**Example**:
```python
model = FATransformer(n=10, m=20, d_model=256, num_heads=8, num_output_layers=2)
valuations = torch.rand(4, 10, 20)
allocations = model(valuations)  # (4, 20, 10)
```

### Helper Functions

#### get_nash_welfare

```python
def get_nash_welfare(
    u: torch.Tensor,              # Valuations (B, n, m)
    allocation: torch.Tensor,     # Allocations (B, m, n)
    reduction: str = "mean"       # "mean" | "sum" | "none"
) -> torch.Tensor
```

Computes Nash welfare (geometric mean of agent utilities).

**Returns**:
- `reduction="mean"`: Scalar (mean across batch)
- `reduction="sum"`: Scalar (sum across batch)
- `reduction="none"`: Tensor of shape `(B,)` (per-example)

**Example**:
```python
nw = get_nash_welfare(valuations, allocations, reduction="mean")
loss = -nw  # Maximize Nash welfare
```

### Components

For building custom architectures:

- `FASelfAttentionBlock(d_model, num_heads, dropout)`: Self-attention + GLU
- `FACrossAttentionBlock(d_model, num_heads, dropout)`: Cross-attention + GLU
- `MHA(d_model, num_heads, dropout)`: Multi-head attention
- `GLU(input_dim, intermediate_dim, output_dim)`: Gated linear unit

---

## Fairness Metrics

The evaluation pipeline computes standard fairness properties from economics.

### Notation

- Agent `i`'s **utility** from allocation `A`: `u_i(A) = Σ_j V[i,j] · A[j,i]`
- Agent `i` **envies** agent `k` if `u_i(A_k) > u_i(A_i)` (prefers `k`'s bundle)

### Envy-Freeness (EF)

**Definition**: No agent envies any other agent

**Formal**: `∀i,k: u_i(A_i) ≥ u_i(A_k)`

**Interpretation**: Strongest fairness guarantee, rarely achievable with indivisible items

### Envy-Free up to One item (EF1)

**Definition**: Envy can be eliminated by removing at most one item from the envied bundle

**Formal**: `∀i,k: ∃j ∈ A_k: u_i(A_i) ≥ u_i(A_k \ {j})`

**Interpretation**: Relaxed fairness notion, always exists for additive valuations

### Envy-Free up to any item (EFx)

**Definition**: Envy can be eliminated by removing ANY item from the envied bundle

**Formal**: `∀i,k: ∀j ∈ A_k: u_i(A_i) ≥ u_i(A_k \ {j})`

**Interpretation**: Stronger than EF1, existence not guaranteed for general valuations

### Nash Welfare (NW)

**Definition**: Geometric mean of agent utilities

**Formal**: `NW(A) = (∏_i u_i(A))^(1/n)`

**Interpretation**:
- Balances efficiency (total utility) with equity (distribution)
- Maximizing NW often yields fair allocations
- Scale-invariant and Pareto-efficient

### Utilitarian Welfare

**Definition**: Sum of agent utilities

**Formal**: `UW(A) = Σ_i u_i(A)`

**Interpretation**: Pure efficiency metric, ignores fairness

### Efficiency Fractions

Evaluation compares model allocations to optimal:

- **Nash welfare fraction**: `model_NW / optimal_NW`
- **Util welfare fraction**: `model_UW / optimal_UW`

Values close to 1.0 indicate near-optimal performance.

---

## Project Structure

```
fair-allocation-transformer/
├── fatransformer/              # Main model package
│   ├── __init__.py            # Package exports
│   ├── fatransformer.py       # Standard FATransformer (RECOMMENDED)
│   ├── fatransformer_exchangeable.py  # Experimental variant
│   ├── attention_blocks.py    # Self/Cross attention blocks
│   ├── model_components.py    # GLU, MHA components
│   ├── exchangeable_layer.py  # Permutation-equivariant layers
│   └── helpers.py             # Nash welfare computation
│
├── training/                   # Training scripts
│   └── bayesian_sweep.py      # W&B hyperparameter sweep
│
├── eval_pipeline/              # Evaluation framework
│   ├── README.md              # Detailed evaluation docs
│   ├── generate_dataset.py    # Create test datasets with optimal welfare
│   ├── evaluation.py          # Run model inference + fairness metrics
│   ├── summarize_results.py   # Aggregate evaluation statistics
│   ├── auto_run_evals.py      # Batch evaluation runner
│   └── utils/                 # Helper utilities
│
├── notebooks/                  # Experimental notebooks
│   ├── README.md              # Notebook documentation
│   ├── training/              # Training experiments
│   ├── set_transformer/       # Alternative architecture tests
│   └── test_exchange.ipynb    # Exchangeable layer experiments
│
├── set_transformer/            # Experimental baseline (Set Transformer)
│   ├── __init__.py
│   └── set_transformer.py     # MAB, SAB, ISAB, PMA blocks
│
├── benchmarks/                 # Performance benchmarks
│   └── benchmark_exchangeable_layers.py
│
├── README.md                   # This file
├── pyproject.toml             # Dependencies and package config
├── LICENSE                    # Apache License 2.0
└── .gitignore                 # Git ignore rules
```

### Key Directories

- **fatransformer/**: Core model implementation, use `from fatransformer import FATransformer`
- **training/**: Use `bayesian_sweep.py` for hyperparameter tuning
- **eval_pipeline/**: Complete evaluation workflow, see `eval_pipeline/README.md`
- **notebooks/**: Research notebooks, not for production
- **set_transformer/**: Alternative architecture for comparison

---

## Troubleshooting

### Import Errors

**Problem**: `ModuleNotFoundError: No module named 'fatransformer'`

**Solution**: Install package in editable mode:
```bash
pip install -e .
```

### CUDA Out of Memory

**Problem**: `RuntimeError: CUDA out of memory`

**Solutions**:
1. Reduce batch size: `--batch_size 256` (default 512)
2. Reduce model size: `d_model=512` instead of 768
3. Use gradient accumulation (modify training script)
4. Use CPU: Model works on CPU, just slower

### Gurobi License (Eval Pipeline)

**Problem**: `GurobiError: Model is too large for size-limited license`

**Solution**: The evaluation pipeline uses Gurobi to compute optimal welfare. Options:
1. Get free academic license: https://www.gurobi.com/academia/
2. Use smaller datasets (`--num_matrices 1000` instead of 100000)
3. Skip optimal welfare computation (modify `generate_dataset.py`)

### W&B Login Issues

**Problem**: `wandb: ERROR Failed to authenticate`

**Solution**:
```bash
wandb login
# Enter your W&B API key from https://wandb.ai/authorize
```

### Temperature Not Decreasing

**Problem**: Allocations remain smooth during training

**Solution**:
- Ensure you call `model.update_temperature(new_temp)` during training
- In eval mode, `model.eval()` automatically sets `temperature = final_temperature`
- Check temperature schedule in training loop

### Poor Performance

**Problem**: Low Nash welfare or fairness metrics

**Debugging**:
1. Check temperature: Should anneal to ~0.01 for discrete allocations
2. Verify input shape: `(batch, n, m)` valuations → `(batch, m, n)` allocations
3. Ensure Nash welfare is negated in loss: `loss = -get_nash_welfare(...)`
4. Check learning rate: Typical range [3e-5, 3e-4]
5. Increase training steps or model capacity

### Notebooks Not Running

**Problem**: Old notebooks fail with import errors

**Solution**: Notebooks in `notebooks/` are experimental snapshots. For stable code:
- Use `fatransformer` package imports
- Run `training/bayesian_sweep.py` for training
- Use `eval_pipeline/` for evaluation

---

## Citation

If you use FairFormer in your research, please cite:

```bibtex
@article{fairformer2026,
  title={FairFormer: A Transformer Architecture for Discrete Fair Division},
  author={[Author Names]},
  journal={AAMAS},
  year={2026},
  note={Working paper, preprint in preparation}
}
```

**Status**: Draft submission to AAMAS 2026. Preprint link will be added upon publication.

---

## License

This project is licensed under the Apache License 2.0 - see the [LICENSE](LICENSE) file for details.

## Acknowledgments

- Built with PyTorch and Weights & Biases
- Fairness metrics implementation based on economics literature
- Gurobi optimization for computing optimal welfare baselines<|MERGE_RESOLUTION|>--- conflicted
+++ resolved
@@ -1,8 +1,5 @@
 # FairFormer: A Transformer for Discrete Fair Division
 
-<<<<<<< HEAD
-This repository contains the research code for **FairFormer**, a transformer-based neural architecture that learns to produce fair and efficient allocations for discrete fair division problems. The model implements a two-tower, symmetry-aware transformer design described in our working paper (in preparation for AAMAS 2026).
-=======
 ![FairFormer mascot](ff.png)
 
 This repository contains the research code accompanying the working paper
@@ -10,7 +7,6 @@
 implements the two-tower, symmetry-aware transformer described in the draft
 AAMAS 2026 submission and provides utilities for computing Nash welfare during
 training.
->>>>>>> a6c9b638
 
 ## Table of Contents
 
